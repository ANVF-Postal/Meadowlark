//use eframe::{egui, epi};

use crate::backend::{ProjectSaveState, ProjectStateInterface};

/*
pub fn run() {
    // This function is temporary. Eventually we should use rusty-daw-io instead.
    let sample_rate = crate::backend::hardware_io::default_sample_rate();

    // TODO: Load project state from file.
    let save_state = ProjectSaveState::test(sample_rate);

    let (mut project_interface, rt_state, load_errors) =
        ProjectStateInterface::new(save_state, sample_rate);

    project_interface.timeline_transport_mut().set_playing(true);

    // TODO: Alert user of any load errors.
    for error in load_errors.iter() {
        log::error!("{:?}", error);
    }

    // This function is temporary. Eventually we should use rusty-daw-io instead.
    let _stream = crate::backend::rt_thread::run_with_default_output(rt_state);

    let app = AppPrototype::new(project_interface);
    let native_options = eframe::NativeOptions::default();
    eframe::run_native(Box::new(app), native_options);
}

struct AppPrototype {
    project_interface: ProjectStateInterface,
}

impl AppPrototype {
    pub fn new(project_interface: ProjectStateInterface) -> Self {
        Self { project_interface }
    }
}

impl epi::App for AppPrototype {
    fn name(&self) -> &str {
        "Meadowlark Prototype"
    }

    fn update(&mut self, ctx: &egui::CtxRef, _frame: &mut epi::Frame<'_>) {
        egui::CentralPanel::default().show(ctx, |ui| {
            ui.heading("Hello, world!");
        });
    }
}

*/

pub mod components;
use components::*;

pub mod app_data;
pub use app_data::*;

use tuix::style::themes::DEFAULT_THEME;
use tuix::*;

const THEME: &str = include_str!("theme.css");

#[derive(Debug, PartialEq, Clone, Copy)]
enum AppEvent {
    TestSetupSetPan(f32),
}

pub struct App {}

impl App {
    pub fn new() -> Self {
        Self {}
    }
}

impl Widget for App {
    type Ret = Entity;
    type Data = ();
    fn on_build(&mut self, state: &mut State, app: Entity) -> Self::Ret {
        Header::default().build(state, app, |builder| builder);
        Timeline::new().build(state, app, |builder|
            builder
                //.set_height(Pixels(300.0))
                .set_space(Pixels(2.0))
        );

        app.set_background_color(state, Color::rgb(10, 10, 10))
    }

    fn on_event(&mut self, state: &mut State, entity: Entity, event: &mut Event) {}
}

pub fn run() {
    // This function is temporary. Eventually we should use rusty-daw-io instead.
    let sample_rate = crate::backend::hardware_io::default_sample_rate();

    // TODO: Load project state from file.
    let save_state = ProjectSaveState::test(sample_rate);

    let (mut project_interface, rt_state, load_errors) =
        ProjectStateInterface::new(save_state, sample_rate);

<<<<<<< HEAD
    //project_interface.timeline_transport().0.set_playing(true);
=======
    project_interface
        .timeline_transport_mut()
        .0
        .set_playing(false);
>>>>>>> c42efb51

    // TODO: Alert user of any load errors.
    for error in load_errors.iter() {
        log::error!("{:?}", error);
    }

    // This function is temporary. Eventually we should use rusty-daw-io instead.
    let _stream = crate::backend::rt_thread::run_with_default_output(rt_state);

    let window_description = WindowDescription::new().with_title("Meadowlark");
    let app = Application::new(window_description, |state, window| {
        //state.add_theme(DEFAULT_THEME);
        state.add_theme(THEME);

        let text_to_speech = TextToSpeach::new().build(state, window, |builder| builder);

        //App data lives at the top of the tree
        let app_data = AppData::new(project_interface).build(state, text_to_speech);

        App::new().build(state, app_data, |builder| builder);
    });

    app.run();
}<|MERGE_RESOLUTION|>--- conflicted
+++ resolved
@@ -103,14 +103,7 @@
     let (mut project_interface, rt_state, load_errors) =
         ProjectStateInterface::new(save_state, sample_rate);
 
-<<<<<<< HEAD
     //project_interface.timeline_transport().0.set_playing(true);
-=======
-    project_interface
-        .timeline_transport_mut()
-        .0
-        .set_playing(false);
->>>>>>> c42efb51
 
     // TODO: Alert user of any load errors.
     for error in load_errors.iter() {
